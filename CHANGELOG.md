# Change Log

All notable changes to the "prettier-vscode" extension will be documented in this file.

<!-- Check [Keep a Changelog](http://keepachangelog.com/) for recommendations on how to structure this file. -->

<<<<<<< HEAD
## [3.7.0]

- Removed deprecation message from `requireConfig` (Was added by mistake). #1056
- Sets `resolveConfig: true` to allow parser overrides on [Prettier 1.19+](https://prettier.io/blog/2019/11/09/1.19.0.html#api). #1067
=======
- Fix for finding local `prettier` module in packages located in `node_modules` dirs.
>>>>>>> 612d12b2

## [3.6.0]

- Added back status bar button

## [3.5.1]

- Add command `Prettier: Create Configuration File` to create a basic `.prettierrc` file.

## [3.5.0]

- Fixed issue resolving user home files on mac. i.e. (`~/.prettierrc`) (#1045)
- Improved tests for config resolution

## [3.4.0]

- Adds back VS Code config

## [3.3.0]

- Bug fixes
- Change telemetry metric names

## [3.2.0]

- Removed support for Prettier versions older than 1.13.0.
- No longer bundling linters with extension - to use install them in your package.json.
- Use Prettier as default resolver of formatter instead of VS Code.
- Use Prettier to determine if a file is igored or not instead of custom logic.
- Support for formatting of untitled files when the language is set by VS Code.
- Set filepath config on format to assist with parser resolution.
- Less fallbacks - if you have local prettier installed it will always use that. Before if your local prettier didn't support things we would fall back to bundled prettier - this caused many errors and inconsistent behavior.
- Removed toolbar button.
- Deprecated linter configuration settings.
- Enhanced logging.
- Extension built with webpack.
- Memoize package path lookup to improve perf of repeated calls to same file.
- Shows error message when outdated versions of prettier are used.
- Refreshes modules without restart for cases where prettier version or plugins are installed locally.
- Registers `.graphql` files as `graphql` language in order to provide formatting. (#989)
- Ignore files are only read from the workspace root folder to behave the [same as prettier](https://github.com/prettier/prettier/issues/4081).
- Added configuration option `prettier.prettierPath` to override module resolution.
- Added configuration option `prettier.configPath` to override configuration file resolution.

## [2.3.0]

- Updated VS Code Version to 1.34.0
- Changed App Insights api key

## [2.2.0]

- Added App Insights telemetry to track feature usage.

## [2.1.0]

- Deprecated support for ESLint, TSLint, and Stylelint. [See documentation](https://github.com/prettier/prettier-vscode#linter-integration)

## [1.12.0]

- Fixed issue where error output was used before inialized (#918)

## [1.11.0]

- Localization support for `zh-cn` and `zh-tw`
- Fixed issue where text-fixtures were bundled in the extension.

## [1.10.0]

- Prettier [1.18](https://prettier.io/blog/2019/06/06/1.18.0.html)
- Docs now explain how to lint TypeScript code with ESLint.
- Improve supported language resolution with local Prettier instances
- Prettier Plugin Support
- prettier-eslint 9.0.0

## [1.9.0]

- Prettier [1.17](https://prettier.io/blog/2019/04/12/1.17.0.html)
- New setting `quoteProps`. (prettier 1.17)

## [1.8.0]

- Prettier [1.16](https://prettier.io/blog/2019/01/20/1.16.0.html)
- prettier-tslint 0.4.2

## [1.7.0]

- Validate the `"prettier"` key in `package.json` using the prettier settings schema
- Prettier [1.15](https://prettier.io/blog/2018/11/07/1.15.0.html)
- New options: jsxSingleQuote, htmlWhitespaceSensitivity and endOfLine (More info in readme).

## [1.6.0]

- disableLanguages only in User / Workspace settings (no more in folder settings).It allows to register formatters for every supported language.
- Prettier [1.14](https://prettier.io/blog/2018/07/29/1.14.0.html)
- New option: tslintIntegration (boolean) use `prettier-tslint` instead of `prettier`

## [1.5.0]

- Revert notification popup: remove it.
- fix parser inference

## [1.4.0]

- [prettier 1.13.4](https://prettier.io/blog/2018/05/27/1.13.0.html)
- prettier-stylelint 0.4.2

## [1.3.1]

- [prettier 1.12.1](https://prettier.io/blog/2018/04/11/1.12.0.html)

## [1.3.0]

- [prettier 1.12.0](https://prettier.io/blog/2018/04/11/1.12.0.html)

## [1.2.0]

- [Prettier 1.11.1](https://prettier.io/blog/2018/02/26/1.11.0.html)

## [1.1.3]

- Improve prettier resolution algorithm for monorepos
- prettier-eslint@8.8.1
- `vue` is now disabled by default. Opt-in by removing `vue` from disableLanguages setting

## [1.1.2]

- prettier-eslint@8.3.1 revert previous update

## [1.1.1]

- prettier-eslint@8.7.5

## [1.1.0]

- Disabling a language `disableLanguages` now allows to use an other formatter. NOT when disabling in a sub workspace folder (noop)
- Prettier 1.10, `vue` `jsonc` `postcss` support.

## [1.0.0]

- Prettier 1.9
- New option: requireConfig (boolean) Format only files which have a prettier config (.prettierrc, ...)
- Don't merge editor's options into prettier config

## [0.25.0]

- Multi-root support.
- Removed all `*Enable` settings, these are now inferred from Prettier itself. Use scoped `editor.formatOnSave` to disable formatting some languages on save.
  (See README)
- Markdown support
- Prettier 1.8.2

## [0.24.0]

- new setting, ignorePath. Ignore files.
- Eslint now also runs on TypeScript files.
- new setting, stylelintIntegration. prettier + stylelint.
- Prettier 1.7

## [0.23.1]

- Prettier 1.6.1

## [0.23.0]

- Read configuration from files.
- Prettier 1.6

## [0.22.0]

- Changed Status bar: hide/show depending on active editor.
- Fix local resolution.

## [0.21.0]

- Reworked error messages. They are now in a dedicated output channel.

## [0.20.0]

- Prettier 1.5
- Added JSON and GraphQL formatting (Range formatting disabled)
- Disable range formatting with postcss parser (broken)

## [0.19.1]

- Fix sass language id (sass -> scss)
- Update prettier to 1.4.4
- Update prettier-eslint to 6.3.0

## [0.19.0]

- Option to select language ids prettier will run on.
- Prettier 1.4.2

## [0.18.0]

- Prettier 1.4
- Now also formats CSS and TypeScript
- Format Selection highly improved.

## [0.17.0]

- Bump dependencies.
- `jsx` language support in addition to `javascript` and `javascriptreact`.

## [0.16.0]

- New setting eslintIntegration. Use `prettier-eslint` under the hood.

## [0.14.0]

- Bundled with prettier 1.1.0
- New setting `useTabs`. (prettier 1.0)
- New setting `semi`. (prettier 1.0)

## [0.13.0]

- Local prettier has to be _explicitely_ installed (dependencies or devDependencies)

## [0.11.0]

- Resolve 'prettier' against formatted file. Nearest upward _node_modules/prettier_

## [0.10.0]

- New setting `jsxBracketSameLine`. (prettier 0.17.0)
- Changed `trailingComma` setting `['none', 'es5', 'all']` (prettier 0.19.0)

## [0.7.0]

- Removed `Prettier` action.
- Use vscode actions `Format Document` and `Format Selection`.
- Removed `prettier.formatOnSave` setting in favor of the more general setting `editor.formatOnSave`
- Deprecated `useFlowParser` setting. Introduced `parser` setting. (Since prettier 0.0.10)

## [0.1.0]

- Initial release<|MERGE_RESOLUTION|>--- conflicted
+++ resolved
@@ -4,14 +4,11 @@
 
 <!-- Check [Keep a Changelog](http://keepachangelog.com/) for recommendations on how to structure this file. -->
 
-<<<<<<< HEAD
 ## [3.7.0]
 
 - Removed deprecation message from `requireConfig` (Was added by mistake). #1056
 - Sets `resolveConfig: true` to allow parser overrides on [Prettier 1.19+](https://prettier.io/blog/2019/11/09/1.19.0.html#api). #1067
-=======
 - Fix for finding local `prettier` module in packages located in `node_modules` dirs.
->>>>>>> 612d12b2
 
 ## [3.6.0]
 
